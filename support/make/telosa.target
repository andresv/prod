--- conflicted
+++ resolved
@@ -1,23 +1,15 @@
 #-*-Makefile-*- vim:syntax=make
-#$Id: telosa.target,v 1.6 2008-03-11 09:34:13 klueska Exp $
 
 PLATFORM ?= telosa
 
 MSP_MCU = msp430x149
 
-<<<<<<< HEAD
-# Disable MSP430 hardware multiply because it makes MSPGCC die
-PFLAGS += -mdisable-hwmul
+# Remove MSP430 hardware multiply disable: new msp430-gcc (4.5.3+) fixes
+# PFLAGS += -mdisable-hwmul
 
 # The default msp OPTFLAGS should be -Os, that's what we want
 # if -O is added here it will override the -Os, we really want -Os
 # OPTFLAGS += -O
-=======
-# Remove MSP430 hardware multiply disable: new msp430-gcc fixes
-# PFLAGS += -mdisable-hwmul
-
-OPTFLAGS += -O
->>>>>>> 871e0b5e
 
 MSP_BSL ?= tos-bsl
 
