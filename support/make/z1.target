PLATFORM = z1

MSP_BSL ?= tos-bsl
MOTELIST ?= motelist

MSP_BSL_FLAGS = --z1
<<<<<<< HEAD
=======

>>>>>>> 1cbe0455
MSP_MCU ?= msp430f2617
MSP_GCC ?= msp430-gcc
MSP_NESC_TARGET ?= msp430

<<<<<<< HEAD
#
# Old Z1, mspgccX (3.2.3) tool chain accepts -mdata-64k and -mcode-64k
# but new mspgcc4 (4.5.3+) doesn't understand these and causes the
# tinyos toolchain (nesc) to produce a really strange error:
#   "nesc1: internal error: couldn't define builtin macros - exiting"
#
=======
>>>>>>> 1cbe0455
# test the compiler to see if -mdata-64k is supported and if so tell it
# to put data into lower 64k.
#
# Backward compatibility.   Can eventually go away when the legacy toolchains
# are retired.
#

HAS_MDATA = $(shell msp430-gcc --target-help | grep mdata-64k | awk '{print $1}')
ifneq "$(HAS_MDATA)" ""
PFLAGS += -mdata-64k
endif

VOLUME_FILE = volumes-stm25p.xml
VOLUME_ALLOCATOR ?= tos-storage-stm25p

$(call TOSMake_include_platform,msp)

z1: $(BUILD_DEPS)
	@:<|MERGE_RESOLUTION|>--- conflicted
+++ resolved
@@ -4,23 +4,17 @@
 MOTELIST ?= motelist
 
 MSP_BSL_FLAGS = --z1
-<<<<<<< HEAD
-=======
 
->>>>>>> 1cbe0455
 MSP_MCU ?= msp430f2617
 MSP_GCC ?= msp430-gcc
 MSP_NESC_TARGET ?= msp430
 
-<<<<<<< HEAD
 #
 # Old Z1, mspgccX (3.2.3) tool chain accepts -mdata-64k and -mcode-64k
 # but new mspgcc4 (4.5.3+) doesn't understand these and causes the
 # tinyos toolchain (nesc) to produce a really strange error:
 #   "nesc1: internal error: couldn't define builtin macros - exiting"
 #
-=======
->>>>>>> 1cbe0455
 # test the compiler to see if -mdata-64k is supported and if so tell it
 # to put data into lower 64k.
 #
