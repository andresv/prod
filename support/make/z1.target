PLATFORM = z1

MSP_BSL ?= tos-bsl
MOTELIST ?= motelist

MSP_BSL_FLAGS = --z1
<<<<<<< HEAD
MSP_MCU ?= msp430x261
MSP_GCC ?= msp430-gcc
MSP_NESC_TARGET ?= msp430

# Remove MSP430 hardware multiply disable: new msp430-gcc fixes
# PFLAGS += -mdisable-hwmul 

=======
MSP_MCU ?= msp430f2617
MSP_GCC ?= msp430-gcc
MSP_NESC_TARGET ?= msp430

>>>>>>> 0fe5e80f
# test the compiler to see if -mdata-64k is supported and if so tell it
# to put data into lower 64k.

HAS_MDATA = $(shell msp430-gcc --target-help | grep mdata-64k | awk '{print $1}')
ifneq "$(HAS_MDATA)" ""
PFLAGS += -mdata-64k
endif

VOLUME_FILE = volumes-stm25p.xml
VOLUME_ALLOCATOR ?= tos-storage-stm25p

$(call TOSMake_include_platform,msp)

z1: $(BUILD_DEPS)
	@:<|MERGE_RESOLUTION|>--- conflicted
+++ resolved
@@ -4,20 +4,11 @@
 MOTELIST ?= motelist
 
 MSP_BSL_FLAGS = --z1
-<<<<<<< HEAD
-MSP_MCU ?= msp430x261
-MSP_GCC ?= msp430-gcc
-MSP_NESC_TARGET ?= msp430
 
-# Remove MSP430 hardware multiply disable: new msp430-gcc fixes
-# PFLAGS += -mdisable-hwmul 
-
-=======
 MSP_MCU ?= msp430f2617
 MSP_GCC ?= msp430-gcc
 MSP_NESC_TARGET ?= msp430
 
->>>>>>> 0fe5e80f
 # test the compiler to see if -mdata-64k is supported and if so tell it
 # to put data into lower 64k.
 
