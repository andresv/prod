--- conflicted
+++ resolved
@@ -1,27 +1,3 @@
-<<<<<<< HEAD
-PLATFORM = z1
-
-MSP_BSL ?= z1-bsl
-MOTELIST ?= motelist-z1
-
-MSP_BSL_FLAGS = --z1
-MSP_MCU ?= msp430x261
-MSP_GCC ?= msp430-gcc
-MSP_NESC_TARGET ?= msp430
-
-# Remove MSP430 hardware multiply disable: new msp430-gcc fixes
-# PFLAGS += -mdisable-hwmul 
-
-PFLAGS += -mdata-64k
-
-VOLUME_FILE = volumes-stm25p.xml
-VOLUME_ALLOCATOR ?= tos-storage-stm25p
-
-$(call TOSMake_include_platform,msp)
-
-z1: $(BUILD_DEPS)
-	@:
-=======
 PLATFORM = z1
 
 MSP_BSL ?= tos-bsl
@@ -49,5 +25,4 @@
 $(call TOSMake_include_platform,msp)
 
 z1: $(BUILD_DEPS)
-	@:
->>>>>>> bc5fd94d
+	@: