--- conflicted
+++ resolved
@@ -59,13 +59,13 @@
 #define i_saddr ieee_addr.saddr
 #define i_laddr ieee_addr.laddr
 
-typedef nx_struct ieee154_header_t {
+typedef nx_struct ieee154_simple_header_t {
   nxle_uint16_t fcf;
   nxle_uint8_t  dsn;
   nxle_uint16_t destpan;
   nxle_uint16_t dest;
   nxle_uint16_t src;
-} ieee154_header_t;
+} ieee154_simple_header_t;
 
 typedef nx_struct ieee154_fcf_t {
   nxle_uint16_t frame_type: 3;
@@ -108,31 +108,29 @@
 #endif	/* notdef */
 
 enum ieee154_fcf_enums {
-  IEEE154_FCF_FRAME_TYPE	= 0,
-  IEEE154_FCF_SECURITY_ENABLED	= 3,
-  IEEE154_FCF_FRAME_PENDING	= 4,
-  IEEE154_FCF_ACK_REQ		= 5,
-  IEEE154_FCF_INTRAPAN		= 6,
-  IEEE154_FCF_DEST_ADDR_MODE	= 10,
-  IEEE154_FCF_SRC_ADDR_MODE	= 14,
+  IEEE154_FCF_FRAME_TYPE = 0,
+  IEEE154_FCF_SECURITY_ENABLED = 3,
+  IEEE154_FCF_FRAME_PENDING = 4,
+  IEEE154_FCF_ACK_REQ = 5,
+  IEEE154_FCF_INTRAPAN = 6,
+  IEEE154_FCF_DEST_ADDR_MODE = 10,
+  IEEE154_FCF_SRC_ADDR_MODE = 14,
 };
 
 enum ieee154_fcf_type_enums {
-<<<<<<< HEAD
-  IEEE154_TYPE_BEACON	= 0,
-  IEEE154_TYPE_DATA	= 1,
-  IEEE154_TYPE_ACK	= 2,
-  IEEE154_TYPE_MAC_CMD	= 3,
-  IEEE154_TYPE_MASK	= 7,
+  IEEE154_TYPE_BEACON = 0,
+  IEEE154_TYPE_DATA = 1,
+  IEEE154_TYPE_ACK = 2,
+  IEEE154_TYPE_MAC_CMD = 3,
+  IEEE154_TYPE_MASK = 7,
 };
 
 enum ieee154_fcf_addr_mode_enums {
-  IEEE154_ADDR_NONE	= 0,
-  IEEE154_ADDR_SHORT	= 2,
-  IEEE154_ADDR_EXT	= 3,
-  IEEE154_ADDR_MASK	= 3,
+  IEEE154_ADDR_NONE = 0,
+  IEEE154_ADDR_SHORT = 2,
+  IEEE154_ADDR_EXT = 3,
+  IEEE154_ADDR_MASK = 3,
 };
-
 
 #ifndef DEFINED_TOS_IEEE154_PAN_ID
 // NB: Matches default ActiveMessage group
@@ -147,20 +145,6 @@
 enum {
   TOS_IEEE154_SHORT_ADDRESS = DEFINED_TOS_IEEE154_SHORT_ADDRESS,
   TOS_IEEE154_PAN_ID = DEFINED_TOS_IEEE154_PAN_ID,
-=======
-  IEEE154_TYPE_BEACON = 0,
-  IEEE154_TYPE_DATA = 1,
-  IEEE154_TYPE_ACK = 2,
-  IEEE154_TYPE_MAC_CMD = 3,
-  IEEE154_TYPE_MASK = 7,
-};
-
-enum ieee154_fcf_addr_mode_enums {
-  IEEE154_ADDR_NONE = 0,
-  IEEE154_ADDR_SHORT = 2,
-  IEEE154_ADDR_EXT = 3,
-  IEEE154_ADDR_MASK = 3,
->>>>>>> 34a5cb46
 };
 
 #endif	/* __IEEE154_H__ */