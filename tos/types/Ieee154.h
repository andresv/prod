/*
 * Copyright (c) 2011 Eric B. Decker
 * Copyright (c) 2008-2010 The Regents of the University  of California.
 * All rights reserved.
 *
 * Redistribution and use in source and binary forms, with or without
 * modification, are permitted provided that the following conditions
 * are met:
 *
 * - Redistributions of source code must retain the above copyright
 *   notice, this list of conditions and the following disclaimer.
 *
 * - Redistributions in binary form must reproduce the above copyright
 *   notice, this list of conditions and the following disclaimer in the
 *   documentation and/or other materials provided with the
 *   distribution.
 *
 * - Neither the name of the copyright holders nor the names of
 *   its contributors may be used to endorse or promote products derived
 *   from this software without specific prior written permission.
 *
 * THIS SOFTWARE IS PROVIDED BY THE COPYRIGHT HOLDERS AND CONTRIBUTORS
 * "AS IS" AND ANY EXPRESS OR IMPLIED WARRANTIES, INCLUDING, BUT NOT
 * LIMITED TO, THE IMPLIED WARRANTIES OF MERCHANTABILITY AND FITNESS
 * FOR A PARTICULAR PURPOSE ARE DISCLAIMED.  IN NO EVENT SHALL
 * THE COPYRIGHT HOLDER OR CONTRIBUTORS BE LIABLE FOR ANY DIRECT,
 * INDIRECT, INCIDENTAL, SPECIAL, EXEMPLARY, OR CONSEQUENTIAL DAMAGES
 * (INCLUDING, BUT NOT LIMITED TO, PROCUREMENT OF SUBSTITUTE GOODS OR
 * SERVICES; LOSS OF USE, DATA, OR PROFITS; OR BUSINESS INTERRUPTION)
 * HOWEVER CAUSED AND ON ANY THEORY OF LIABILITY, WHETHER IN CONTRACT,
 * STRICT LIABILITY, OR TORT (INCLUDING NEGLIGENCE OR OTHERWISE)
 * ARISING IN ANY WAY OUT OF THE USE OF THIS SOFTWARE, EVEN IF ADVISED
 * OF THE POSSIBILITY OF SUCH DAMAGE.
 *
 * @author Stephen Dawson-Haggerty <stevedh@eecs.berkeley.edu>
 * @author Peter A. Bigot <pab@peoplepowerco.com>
 * @author Eric B. Decker <cire831@gmail.com>
 */

#ifndef __IEEE154_H__
#define __IEEE154_H__

#include "IeeeEui64.h"

#define IEEE154_SEND_CLIENT "IEEE154_SEND_CLIENT"

typedef uint16_t       ieee154_panid_t;
typedef uint16_t       ieee154_saddr_t;
typedef ieee_eui64_t   ieee154_laddr_t;

typedef struct {
  uint8_t ieee_mode:2;
  union {
    ieee154_saddr_t saddr;
    ieee154_laddr_t laddr;
  } ieee_addr;
} ieee154_addr_t;

#define i_saddr ieee_addr.saddr
#define i_laddr ieee_addr.laddr

#ifdef notdef
<<<<<<< HEAD
=======
/*
 * The intent was to consolidate all ieee154 packet definitions
 * in this file.  However a couple of things got in the way.
 *
 * 1) when compiling with blip, for some reason the compile blows
 *    up on the nx_struct ieee154_simple_header_t definition below.
 *    Did look at the resultant C code generated and wasn't able to
 *    figure it out.
 *
 * 2) Miklos is starting a new addressing mechanism for both 16 and
 *    64 bit ieee154 addresses using accessors and packer routines.
 *    That renders this whole thing moot so why bother changing code
 *    to consolidate.
 */
>>>>>>> ff885241
typedef nx_struct ieee154_simple_header_t {
  nxle_uint16_t fcf;
  nxle_uint8_t  dsn;
  nxle_uint16_t destpan;
  nxle_uint16_t dest;
  nxle_uint16_t src;
} ieee154_simple_header_t;

typedef nx_struct ieee154_fcf_t {
  nxle_uint16_t frame_type: 3;
  nxle_uint16_t security_enabled: 1;
  nxle_uint16_t frame_pending: 1;
  nxle_uint16_t ack_request: 1;
  nxle_uint16_t pan_id_compression: 1;
  nxle_uint16_t _reserved: 3;
  nxle_uint16_t dest_addr_mode: 2;
  nxle_uint16_t frame_version: 2;
  nxle_uint16_t src_addr_mode: 2;
} ieee154_fcf_t;
#endif

enum {
  IEEE154_BROADCAST_ADDR = 0xffff,
  IEEE154_BROADCAST_PAN  = 0xffff,
  IEEE154_LINK_MTU       = 127,
};

struct ieee154_frame_addr {
  ieee154_addr_t  ieee_src;
  ieee154_addr_t  ieee_dst;
  ieee154_panid_t ieee_dstpan;
};

enum {
  IEEE154_MIN_HDR_SZ = 6,
};

#ifdef notdef

// deprecated   (does anyone use these?)

struct ieee154_header_base {
  uint8_t length;
  uint16_t fcf;
  uint8_t dsn;
  uint16_t destpan;
} __attribute__((packed));
#endif	/* notdef */

enum ieee154_fcf_enums {
  IEEE154_FCF_FRAME_TYPE = 0,
  IEEE154_FCF_SECURITY_ENABLED = 3,
  IEEE154_FCF_FRAME_PENDING = 4,
  IEEE154_FCF_ACK_REQ = 5,
  IEEE154_FCF_INTRAPAN = 6,
  IEEE154_FCF_DEST_ADDR_MODE = 10,
  IEEE154_FCF_SRC_ADDR_MODE = 14,
};

enum ieee154_fcf_type_enums {
  IEEE154_TYPE_BEACON = 0,
  IEEE154_TYPE_DATA = 1,
  IEEE154_TYPE_ACK = 2,
  IEEE154_TYPE_MAC_CMD = 3,
  IEEE154_TYPE_MASK = 7,
};

enum ieee154_fcf_addr_mode_enums {
  IEEE154_ADDR_NONE = 0,
  IEEE154_ADDR_SHORT = 2,
  IEEE154_ADDR_EXT = 3,
  IEEE154_ADDR_MASK = 3,
};

#ifndef DEFINED_TOS_IEEE154_PAN_ID
// NB: Matches default ActiveMessage group
#define DEFINED_TOS_IEEE154_PAN_ID 22
#endif // DEFINED_TOS_IEEE154_PAN_ID

#ifndef DEFINED_TOS_IEEE154_SHORT_ADDRESS
// NB: Matches default ActiveMessage address
#define DEFINED_TOS_IEEE154_SHORT_ADDRESS 1
#endif // DEFINED_TOS_IEEE154_SHORT_ADDRESS

enum {
  TOS_IEEE154_SHORT_ADDRESS = DEFINED_TOS_IEEE154_SHORT_ADDRESS,
  TOS_IEEE154_PAN_ID = DEFINED_TOS_IEEE154_PAN_ID,
};

#endif	/* __IEEE154_H__ */<|MERGE_RESOLUTION|>--- conflicted
+++ resolved
@@ -60,8 +60,6 @@
 #define i_laddr ieee_addr.laddr
 
 #ifdef notdef
-<<<<<<< HEAD
-=======
 /*
  * The intent was to consolidate all ieee154 packet definitions
  * in this file.  However a couple of things got in the way.
@@ -76,7 +74,6 @@
  *    That renders this whole thing moot so why bother changing code
  *    to consolidate.
  */
->>>>>>> ff885241
 typedef nx_struct ieee154_simple_header_t {
   nxle_uint16_t fcf;
   nxle_uint8_t  dsn;
