/**
 * Copyright (c) 2005-2006 Arched Rock Corporation
 * All rights reserved.
 *
 * Redistribution and use in source and binary forms, with or without
 * modification, are permitted provided that the following conditions
 * are met:
 * - Redistributions of source code must retain the above copyright
 *   notice, this list of conditions and the following disclaimer.
 * - Redistributions in binary form must reproduce the above copyright
 *   notice, this list of conditions and the following disclaimer in the
 *   documentation and/or other materials provided with the
 *   distribution.
 * - Neither the name of the Arched Rock Corporation nor the names of
 *   its contributors may be used to endorse or promote products derived
 *   from this software without specific prior written permission.
 *
 * THIS SOFTWARE IS PROVIDED BY THE COPYRIGHT HOLDERS AND CONTRIBUTORS
 * ``AS IS'' AND ANY EXPRESS OR IMPLIED WARRANTIES, INCLUDING, BUT NOT
 * LIMITED TO, THE IMPLIED WARRANTIES OF MERCHANTABILITY AND FITNESS
 * FOR A PARTICULAR PURPOSE ARE DISCLAIMED.  IN NO EVENT SHALL THE
 * ARCHED ROCK OR ITS CONTRIBUTORS BE LIABLE FOR ANY DIRECT, INDIRECT,
 * INCIDENTAL, SPECIAL, EXEMPLARY, OR CONSEQUENTIAL DAMAGES
 * (INCLUDING, BUT NOT LIMITED TO, PROCUREMENT OF SUBSTITUTE GOODS OR
 * SERVICES; LOSS OF USE, DATA, OR PROFITS; OR BUSINESS INTERRUPTION)
 * HOWEVER CAUSED AND ON ANY THEORY OF LIABILITY, WHETHER IN CONTRACT,
 * STRICT LIABILITY, OR TORT (INCLUDING NEGLIGENCE OR OTHERWISE)
 * ARISING IN ANY WAY OUT OF THE USE OF THIS SOFTWARE, EVEN IF ADVISED
 * OF THE POSSIBILITY OF SUCH DAMAGE
 */

/**
 * @author Jonathan Hui <jhui@archedrock.com>
 * @author Maxime Muller
 * @version $Revision: 1.1 $ $Date: 2007-07-13 15:54:09 $
 *
 * nss_data toggling for each rx byte
 */


generic module Xe1205SpiNoDmaP() {

  provides interface Resource[ uint8_t id ];
  provides interface ResourceConfigure[ uint8_t id ];
  provides interface SpiByte;
  provides interface SpiPacket[ uint8_t id ];

  uses interface Resource as UsartResource[ uint8_t id ];
  uses interface Msp430SpiConfigure[ uint8_t id ];
  uses interface HplMsp430Usart as Usart;
  uses interface HplMsp430UsartInterrupts as UsartInterrupts;
  uses interface Leds;

}

implementation {

  enum {
    SPI_ATOMIC_SIZE = 2,
  };

  norace uint8_t* m_tx_buf;
  norace uint8_t* m_rx_buf;
  norace uint16_t m_len;
  norace uint16_t m_pos;
  norace uint8_t m_client;

  void signalDone();
  task void signalDone_task();

  async command error_t Resource.immediateRequest[ uint8_t id ]() {
    return call UsartResource.immediateRequest[ id ]();
  }

  async command error_t Resource.request[ uint8_t id ]() {
    return call UsartResource.request[ id ]();
  }

  async command bool Resource.isOwner[ uint8_t id ]() {
    return call UsartResource.isOwner[ id ]();
  }

  async command error_t Resource.release[ uint8_t id ]() {
    return call UsartResource.release[ id ]();
  }

  async command void ResourceConfigure.configure[ uint8_t id ]() {
    call Usart.setModeSpi(call Msp430SpiConfigure.getConfig[id]());
  }

  async command void ResourceConfigure.unconfigure[ uint8_t id ]() {
    call Usart.resetUsart(TRUE);
    call Usart.disableSpi();
    call Usart.resetUsart(FALSE);
  }

  event void UsartResource.granted[ uint8_t id ]() {
    signal Resource.granted[ id ]();
  }

  async command uint8_t SpiByte.write( uint8_t tx ) {
    uint8_t byte;
    // we are in spi mode which is configured to have turned off interrupts
    // call Usart.disableRxIntr();
    call Usart.tx( tx );
    while( !call Usart.isRxIntrPending() );
    call Usart.clrRxIntr();
    byte = call Usart.rx();
    //    call Usart.enableRxIntr();
    return byte;
  }

<<<<<<< HEAD
  default async command bool    UsartResource.isOwner[ uint8_t id ]() { return FALSE; }
=======
  default async command bool UsartResource.isOwner[ uint8_t id ]() { return FALSE; }
>>>>>>> ab748144
  default async command error_t UsartResource.request[ uint8_t id ]() { return FAIL; }
  default async command error_t UsartResource.immediateRequest[ uint8_t id ]() { return FAIL; }
  default async command error_t UsartResource.release[ uint8_t id ]() { return FAIL; }
  default async command msp430_spi_union_config_t* Msp430SpiConfigure.getConfig[uint8_t id]() {
    return &msp430_spi_default_config;
  }

  default event void Resource.granted[ uint8_t id ]() {}

  void continueOp() {
      uint8_t end;
      uint8_t tmp;
      
      atomic {
	  
	  TOSH_CLR_NSS_DATA_PIN();
	  call Usart.tx( 0 );
	  while( !call Usart.isRxIntrPending() );
	  TOSH_SET_NSS_DATA_PIN();
	  
	  end = m_pos + SPI_ATOMIC_SIZE;
	  if ( end > m_len )
	      end = m_len;
	  
	  while ( ++m_pos < end ) {
	      TOSH_CLR_NSS_DATA_PIN();
	      call Usart.tx( 0 );
	      while( !call Usart.isRxIntrPending() );	    
	      tmp = call Usart.rx();
	      m_rx_buf[ m_pos - 1 ] = tmp;
	  }
      }
  }
  


  inline  void sendBuffer(uint8_t const* buffer_, int size_) {

      TOSH_CLR_NSS_DATA_PIN();

      call Usart.isTxIntrPending();
      call Usart.rx();
      while(size_ > 0) {
	  call Usart.tx(*buffer_);
	  ++buffer_;
	  --size_;	      
	  while( !call Usart.isRxIntrPending() );
	  call Usart.rx();
      }
      call Usart.disableRxIntr();
      TOSH_SET_NSS_DATA_PIN();
  }



     inline void readData() {
      uint8_t end;
      uint8_t tmp;
      
      atomic {
	TOSH_TOGGLE_YELLOW_LED_PIN();
	  call Usart.tx( 0 );
	  call Usart.isTxIntrPending();
	  call Usart.rx();
	  end = m_pos + SPI_ATOMIC_SIZE;
	  if ( end > m_len )
	      end = m_len;
	
	  while ( ++m_pos < end ) {
	      TOSH_CLR_NSS_DATA_PIN();
	      call Usart.tx( 0 );
	      while( !call Usart.isRxIntrPending() );
	      tmp = call Usart.rx();
	      TOSH_SET_NSS_DATA_PIN();
	      m_rx_buf[ m_pos - 1 ] = tmp;
	  }
      }
      
  }

  async command error_t SpiPacket.send[ uint8_t id ]( uint8_t* tx_buf,
                                                      uint8_t* rx_buf,
                                                      uint16_t len ) {

      m_client = id;
      m_tx_buf = tx_buf;
      m_rx_buf = rx_buf;
      m_len = len;
      m_pos = 0;

      if (m_tx_buf)
	  sendBuffer(m_tx_buf,m_len);
      else {
	  call Usart.enableRxIntr();

	  continueOp();
      }

      return SUCCESS;

  }

  task void signalDone_task() {
      atomic signalDone();
  }

  async event void UsartInterrupts.rxDone( uint8_t data ) {
   
      if ( m_rx_buf ) {
	  m_rx_buf[ m_pos-1 ] = data;
      } else 
	  return;
     TOSH_SET_NSS_DATA_PIN();
    if ( m_pos < m_len ) {
	continueOp();

    } else {
	call Usart.disableRxIntr();
	signalDone();
    }
  }

  void signalDone() {
    signal SpiPacket.sendDone[ m_client ]( m_tx_buf, m_rx_buf, m_len,
					   SUCCESS );
  }

  async event void UsartInterrupts.txDone() {}

  default async event void SpiPacket.sendDone[ uint8_t id ]( uint8_t* tx_buf, uint8_t* rx_buf, uint16_t len, error_t error ) {}

}<|MERGE_RESOLUTION|>--- conflicted
+++ resolved
@@ -110,11 +110,7 @@
     return byte;
   }
 
-<<<<<<< HEAD
-  default async command bool    UsartResource.isOwner[ uint8_t id ]() { return FALSE; }
-=======
   default async command bool UsartResource.isOwner[ uint8_t id ]() { return FALSE; }
->>>>>>> ab748144
   default async command error_t UsartResource.request[ uint8_t id ]() { return FAIL; }
   default async command error_t UsartResource.immediateRequest[ uint8_t id ]() { return FAIL; }
   default async command error_t UsartResource.release[ uint8_t id ]() { return FAIL; }
