/*
 * Copyright (c) 2000-2003 The Regents of the University of California.  
 * All rights reserved.
 *
 * Redistribution and use in source and binary forms, with or without
 * modification, are permitted provided that the following conditions
 * are met:
 *
 * - Redistributions of source code must retain the above copyright
 *   notice, this list of conditions and the following disclaimer.
 *
 * - Redistributions in binary form must reproduce the above copyright
 *   notice, this list of conditions and the following disclaimer in the
 *   documentation and/or other materials provided with the
 *   distribution.
 *
 * - Neither the name of the copyright holders nor the names of
 *   its contributors may be used to endorse or promote products derived
 *   from this software without specific prior written permission.
 *
 * THIS SOFTWARE IS PROVIDED BY THE COPYRIGHT HOLDERS AND CONTRIBUTORS
 * "AS IS" AND ANY EXPRESS OR IMPLIED WARRANTIES, INCLUDING, BUT NOT
 * LIMITED TO, THE IMPLIED WARRANTIES OF MERCHANTABILITY AND FITNESS
 * FOR A PARTICULAR PURPOSE ARE DISCLAIMED.  IN NO EVENT SHALL
 * THE COPYRIGHT HOLDER OR CONTRIBUTORS BE LIABLE FOR ANY DIRECT,
 * INDIRECT, INCIDENTAL, SPECIAL, EXEMPLARY, OR CONSEQUENTIAL DAMAGES
 * (INCLUDING, BUT NOT LIMITED TO, PROCUREMENT OF SUBSTITUTE GOODS OR
 * SERVICES; LOSS OF USE, DATA, OR PROFITS; OR BUSINESS INTERRUPTION)
 * HOWEVER CAUSED AND ON ANY THEORY OF LIABILITY, WHETHER IN CONTRACT,
 * STRICT LIABILITY, OR TORT (INCLUDING NEGLIGENCE OR OTHERWISE)
 * ARISING IN ANY WAY OUT OF THE USE OF THIS SOFTWARE, EVEN IF ADVISED
 * OF THE POSSIBILITY OF SUCH DAMAGE.
 */

// @author Vlado Handziski <handzisk@tkn.tu-berlin.de>
// @author Joe Polastre <polastre@cs.berkeley.edu>
// @author Cory Sharp <cssharp@eecs.berkeley.edu>

#ifndef _H_msp430hardware_h
#define _H_msp430hardware_h

#if defined(__MSPGCC__)
/* mspgcc */
#include <msp430.h>
#include <legacymsp430.h>
<<<<<<< HEAD
#else
#include <io.h>

/*
 * signal.h defines lots of interesting things including dint(), eint() and
 * how to hook interrupts in.
 */
#include <signal.h>

#endif	/* __MSPGCC__ */

#if defined(__msp430x261x) && !defined(__msp430x26x)
/*
 * The old 3.2.3 toolchain defined __msp430x261x when compiling for the
 * 261x series of chips.   The new TI HEADER based toolchains however define
 * __msp430x26x instead.
 *
 * We are migrating to using the newer toolchain and the newer __msp430x26x
 * define.  For backward compatibility, create the new define too if needed.
 */
#define __msp430x26x
#endif
=======
#else /* __MSPGCC__ */
/* old mspgcc3, forked mspgcc4 */
#include <io.h>
#include <signal.h>
#endif /* __MSPGCC__ */
>>>>>>> 73329523

#include "msp430regtypes.h"
#include "Msp430DcoSpec.h"

// CPU memory-mapped register access will cause nesc to issue race condition
// warnings.  Race conditions are a significant conern when accessing CPU
// memory-mapped registers, because they can change even while interrupts
// are disabled.  This means that the standard nesc tools for resolving race
// conditions, atomic statements that disable interrupt handling, do not
// resolve CPU register race conditions.  So, CPU registers access must be
// treated seriously and carefully.

// The macro MSP430REG_NORACE allows individual modules to internally
// redeclare CPU registers as norace, eliminating nesc's race condition
// warnings for their access.  This macro should only be used after the
// specific CPU register use has been verified safe and correct.  Example
// use:
//
//    module MyLowLevelModule
//    {
//      // ...
//    }
//    implementation
//    {
//      MSP430REG_NORACE(TACCTL0);
//      // ...
//    }

#undef norace

#define MSP430REG_NORACE_EXPAND(type,name,addr) \
norace static volatile type name asm(#addr)

#define MSP430REG_NORACE3(type,name,addr) \
MSP430REG_NORACE_EXPAND(type,name,addr)

// MSP430REG_NORACE and MSP430REG_NORACE2 presume naming conventions among
// type, name, and addr, which are defined in the local header
// msp430regtypes.h and mspgcc's header io.h and its children.

#define MSP430REG_NORACE2(rename,name) \
MSP430REG_NORACE3(TYPE_##name,rename,name##_)

#define MSP430REG_NORACE(name) \
MSP430REG_NORACE3(TYPE_##name,name,name##_)

// Avoid the type-punned pointer warnings from gcc 3.3, which are warning about
// creating potentially broken object code.  Union casts are the appropriate work
// around.  Unfortunately, they require a function definiton.
#define DEFINE_UNION_CAST(func_name,to_type,from_type) \
to_type func_name(from_type x) @safe() { union {from_type f; to_type t;} c = {f:x}; return c.t; }

// redefine ugly defines from msp-gcc
#ifndef DONT_REDEFINE_SR_FLAGS
#undef C
#undef Z
#undef N
#undef V
#undef GIE
#undef CPUOFF
#undef OSCOFF
#undef SCG0
#undef SCG1
#undef LPM0_bits
#undef LPM1_bits
#undef LPM2_bits
#undef LPM3_bits
#undef LPM4_bits
#define SR_C       0x0001
#define SR_Z       0x0002
#define SR_N       0x0004
#define SR_V       0x0100
#define SR_GIE     0x0008
#define SR_CPUOFF  0x0010
#define SR_OSCOFF  0x0020
#define SR_SCG0    0x0040
#define SR_SCG1    0x0080
#define LPM0_bits           SR_CPUOFF
#define LPM1_bits           SR_SCG0+SR_CPUOFF
#define LPM2_bits           SR_SCG1+SR_CPUOFF
#define LPM3_bits           SR_SCG1+SR_SCG0+SR_CPUOFF
#define LPM4_bits           SR_SCG1+SR_SCG0+SR_OSCOFF+SR_CPUOFF
#endif//DONT_REDEFINE_SR_FLAGS

#ifdef interrupt
#undef interrupt
#endif

#ifdef wakeup
#undef wakeup
#endif

#ifdef signal
#undef signal
#endif


// Re-definitions for safe tinyOS
// These rely on io.h being included at the top of this file
// thus pulling the affected header files before the re-definitions
#ifdef SAFE_TINYOS
#undef ADC12MEM
#define ADC12MEM            TCAST(int* ONE, ADC12MEM_) /* ADC12 Conversion Memory (for C) */
#undef ADC12MCTL
#define ADC12MCTL           TCAST(char * ONE, ADC12MCTL_)
#endif

// define platform constants that can be changed for different compilers
// these are all msp430-gcc specific (add as necessary)

#ifdef __msp430_headers_adc10_h
#define __msp430_have_adc10
#endif

#ifdef __msp430_headers_adc12_h
#define __msp430_have_adc12
#endif

// backwards compatibility to older versions of the header files
#ifdef __MSP430_HAS_I2C__
#define __msp430_have_usart0_with_i2c
#endif

// I2CBusy flag is not defined by current MSP430-GCC
#ifdef __msp430_have_usart0_with_i2c
#ifndef I2CBUSY
#define I2CBUSY   (0x01 << 5)
#endif
MSP430REG_NORACE2(U0CTLnr,U0CTL);
MSP430REG_NORACE2(I2CTCTLnr,I2CTCTL);
MSP430REG_NORACE2(I2CDCTLnr,I2CDCTL);
#endif

// The signal attribute has opposite meaning in msp430-gcc than in avr-gcc
#define TOSH_SIGNAL(signame) \
  void sig_##signame() __attribute__((interrupt (signame), wakeup)) @C()

// TOSH_INTERRUPT allows nested interrupts
#define TOSH_INTERRUPT(signame) \
  void isr_##signame() __attribute__((interrupt (signame), signal, wakeup)) @C()

inline void TOSH_wait(void)
{
  nop(); nop();
}

// #define TOSH_CYCLE_TIME_NS 250
// Our worst case is 250 ns = 1 cycle.

inline void TOSH_wait_250ns(void)
{
  nop();
}

/* 
   Following the suggestion of the mspgcc.sourceforge.net site
   for an intelligent pause routine
*/
void brief_pause(register unsigned int n)
{
  asm volatile(	"1: \n\t"
		"dec	%0 \n\t"
		"jne	1b\n\t"
		:  "+r" (n));
}

#define TOSH_uwait(n)   brief_pause((((unsigned long long)n) * TARGET_DCO_HZ / 1000000 - 2) / 3)

#define SET_FLAG(port, flag) ((port) |= (flag))
#define CLR_FLAG(port, flag) ((port) &= ~(flag))
#define READ_FLAG(port, flag) ((port) & (flag))

// TOSH_ASSIGN_PIN creates functions that are effectively marked as
// "norace".  This means race conditions that result from their use will not
// be detectde by nesc.

#define TOSH_ASSIGN_PIN_HEX(name, port, hex) \
void TOSH_SET_##name##_PIN() @safe() { MSP430REG_NORACE2(r,P##port##OUT); r |= hex; } \
void TOSH_CLR_##name##_PIN() @safe() { MSP430REG_NORACE2(r,P##port##OUT); r &= ~hex; } \
void TOSH_TOGGLE_##name##_PIN() @safe(){ MSP430REG_NORACE2(r,P##port##OUT); r ^= hex; } \
uint8_t TOSH_READ_##name##_PIN() @safe() { MSP430REG_NORACE2(r,P##port##IN); return (r & hex); } \
void TOSH_MAKE_##name##_OUTPUT() @safe() { MSP430REG_NORACE2(r,P##port##DIR); r |= hex; } \
void TOSH_MAKE_##name##_INPUT() @safe() { MSP430REG_NORACE2(r,P##port##DIR); r &= ~hex; } \
void TOSH_SEL_##name##_MODFUNC() @safe() { MSP430REG_NORACE2(r,P##port##SEL); r |= hex; } \
void TOSH_SEL_##name##_IOFUNC() @safe() { MSP430REG_NORACE2(r,P##port##SEL); r &= ~hex; }

#define TOSH_ASSIGN_PIN(name, port, bit) \
TOSH_ASSIGN_PIN_HEX(name,port,(1<<(bit)))

typedef uint8_t mcu_power_t @combine("mcombine");
mcu_power_t mcombine(mcu_power_t m1, mcu_power_t m2) @safe() {
  return (m1 < m2) ? m1: m2;
}
enum {
  MSP430_POWER_ACTIVE = 0,
  MSP430_POWER_LPM0   = 1,
  MSP430_POWER_LPM1   = 2,
  MSP430_POWER_LPM2   = 3,
  MSP430_POWER_LPM3   = 4,
  MSP430_POWER_LPM4   = 5
};

void __nesc_disable_interrupt(void) @safe()
{
  dint();
  nop();
}

void __nesc_enable_interrupt(void) @safe()
{
  eint();
}

typedef bool __nesc_atomic_t;
__nesc_atomic_t __nesc_atomic_start(void);
void __nesc_atomic_end(__nesc_atomic_t reenable_interrupts);

#ifndef NESC_BUILD_BINARY
/* @spontaneous() functions should not be included when NESC_BUILD_BINARY
   is #defined, to avoid duplicate functions definitions when binary
   components are used. Such functions do need a prototype in all cases,
   though. */
__nesc_atomic_t __nesc_atomic_start(void) @spontaneous() @safe()
{
  __nesc_atomic_t result = ((READ_SR & SR_GIE) != 0);
  __nesc_disable_interrupt();
  asm volatile("" : : : "memory"); /* ensure atomic section effect visibility */
  return result;
}

void __nesc_atomic_end(__nesc_atomic_t reenable_interrupts) @spontaneous() @safe()
{
  asm volatile("" : : : "memory"); /* ensure atomic section effect visibility */
  if( reenable_interrupts )
    __nesc_enable_interrupt();
}
#endif

/* Floating-point network-type support.
   These functions must convert to/from a 32-bit big-endian integer that follows
   the layout of Java's java.lang.float.floatToRawIntBits method.
   Conveniently, for the MSP430 family, this is a straight byte copy...
*/

typedef float nx_float __attribute__((nx_base_be(afloat)));

inline float __nesc_ntoh_afloat(const void *COUNT(sizeof(float)) source) @safe() {
  float f;
  memcpy(&f, source, sizeof(float));
  return f;
}

inline float __nesc_hton_afloat(void *COUNT(sizeof(float)) target, float value) @safe() {
  memcpy(target, &value, sizeof(float));
  return value;
}

/* Support for chips with configurable resistors on digital inputs.  These
 * are denoted with __MSP430_HAS_PORT1_R__ and similar defines. */
enum {
  MSP430_PORT_RESISTOR_INVALID,    /**< Hardware does not support resistor control, or pin is output */
  MSP430_PORT_RESISTOR_OFF,        /**< Resistor disabled */
  MSP430_PORT_RESISTOR_PULLDOWN,   /**< Pulldown resistor enabled */
  MSP430_PORT_RESISTOR_PULLUP,     /**< Pullup resistor enabled */
};

#endif		//_H_msp430hardware_h<|MERGE_RESOLUTION|>--- conflicted
+++ resolved
@@ -43,17 +43,11 @@
 /* mspgcc */
 #include <msp430.h>
 #include <legacymsp430.h>
-<<<<<<< HEAD
-#else
+#else /* __MSPGCC__ */
+/* old mspgcc3, forked mspgcc4 */
 #include <io.h>
-
-/*
- * signal.h defines lots of interesting things including dint(), eint() and
- * how to hook interrupts in.
- */
 #include <signal.h>
-
-#endif	/* __MSPGCC__ */
+#endif /* __MSPGCC__ */
 
 #if defined(__msp430x261x) && !defined(__msp430x26x)
 /*
@@ -66,13 +60,6 @@
  */
 #define __msp430x26x
 #endif
-=======
-#else /* __MSPGCC__ */
-/* old mspgcc3, forked mspgcc4 */
-#include <io.h>
-#include <signal.h>
-#endif /* __MSPGCC__ */
->>>>>>> 73329523
 
 #include "msp430regtypes.h"
 #include "Msp430DcoSpec.h"
