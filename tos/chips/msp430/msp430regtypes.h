--- conflicted
+++ resolved
@@ -1,9 +1,4 @@
-<<<<<<< HEAD
-/*
-=======
-
 /**
->>>>>>> 871e0b5e
  * Copyright (c) 2011 Eric B. Decker
  * Copyright (c) 2009 DEXMA SENSORS SL
  * Copyright (c) 2000-2003 The Regents of the University of California.  
@@ -43,14 +38,11 @@
  * @author Eric B. Decker <cire831@gmail.com>
  */
 
-<<<<<<< HEAD
-=======
 /*
  * @author Cory Sharp <cssharp@eecs.berkeley.edu>
  * @author Xavier Orduna <xorduna@dexmatech.com>
  * @author Eric B. Decker <cire831@gmail.com>
  */
->>>>>>> 871e0b5e
 
 #ifndef _H_msp430regtypes_h
 #define _H_msp430regtypes_h
@@ -140,15 +132,16 @@
 #define TYPE_BTCTL uint8_t
 #define TYPE_CACTL1 uint8_t
 #define TYPE_CACTL2 uint8_t
-<<<<<<< HEAD
 
 /*
  * WARNING: All clocking in TinyOS is done as powers of 2.  Time is done as
  * binary millisecs, binary micro-secs, etc.   binary MHz (MiHz).   However,
  * TI specifies their calibration constants using decimal MHz.  Your mileage will vary.
- */
-=======
->>>>>>> 871e0b5e
+ *
+ * Also on newer processors (particularily with variable core voltages) TI specifies
+ * the maximum frequency as a power of ten MHz.   This presents more problems for
+ * TinyOS' insistence that time is binary.
+ */
 #define TYPE_CALBC1_1MHZ  uint8_t
 #define TYPE_CALBC1_8MHZ  uint8_t
 #define TYPE_CALBC1_12MHZ uint8_t
@@ -157,10 +150,7 @@
 #define TYPE_CALDCO_8MHZ  uint8_t
 #define TYPE_CALDCO_12MHZ uint8_t
 #define TYPE_CALDCO_16MHZ uint8_t
-<<<<<<< HEAD
-
-=======
->>>>>>> 871e0b5e
+
 #define TYPE_CAPD uint8_t
 #define TYPE_CBCTL uint8_t
 #define TYPE_CCR0 uint16_t
@@ -210,15 +200,11 @@
 #define TYPE_FLL_CTL0 uint8_t
 #define TYPE_FLL_CTL1 uint8_t
 #define TYPE_I2CDCTL uint8_t
-<<<<<<< HEAD
 
 /*
  * I2CDR is the old old name.  Should get converted to using I2CDRB.
  */
 #define TYPE_I2CDR  uint8_t
-=======
-#define TYPE_I2CDR uint8_t
->>>>>>> 871e0b5e
 #define TYPE_I2CDRB uint8_t
 #define TYPE_I2CDRW uint16_t
 #define TYPE_I2CIE uint8_t
@@ -235,10 +221,7 @@
 #define TYPE_IE2 uint8_t
 #define TYPE_IFG1 uint8_t
 #define TYPE_IFG2 uint8_t
-<<<<<<< HEAD
-
-=======
->>>>>>> 871e0b5e
+
 #define TYPE_LCDACTL uint8_t
 #define TYPE_LCDAPCTL0 uint8_t
 #define TYPE_LCDAPCTL1 uint8_t
@@ -315,88 +298,59 @@
 #define TYPE_P1IE  uint8_t
 #define TYPE_P1SEL uint8_t
 #define TYPE_P1REN uint8_t
-<<<<<<< HEAD
 
 #define TYPE_P2IN  uint8_t
 #define TYPE_P2OUT uint8_t
-=======
->>>>>>> 871e0b5e
 #define TYPE_P2DIR uint8_t
 #define TYPE_P2IFG uint8_t
 #define TYPE_P2IES uint8_t
 #define TYPE_P2IE  uint8_t
 #define TYPE_P2SEL uint8_t
 #define TYPE_P2REN uint8_t
-<<<<<<< HEAD
-
-#define TYPE_P3IN  uint8_t
-=======
+
 #define TYPE_P3DIR uint8_t
 #define TYPE_P3IN uint8_t
->>>>>>> 871e0b5e
 #define TYPE_P3OUT uint8_t
 #define TYPE_P3DIR uint8_t
 #define TYPE_P3SEL uint8_t
 #define TYPE_P3REN uint8_t
-<<<<<<< HEAD
-
-#define TYPE_P4IN  uint8_t
-=======
+
 #define TYPE_P4DIR uint8_t
 #define TYPE_P4IN uint8_t
->>>>>>> 871e0b5e
 #define TYPE_P4OUT uint8_t
 #define TYPE_P4DIR uint8_t
 #define TYPE_P4SEL uint8_t
 #define TYPE_P4REN uint8_t
-<<<<<<< HEAD
-
-#define TYPE_P5IN  uint8_t
-=======
+
 #define TYPE_P5DIR uint8_t
 #define TYPE_P5IN uint8_t
->>>>>>> 871e0b5e
 #define TYPE_P5OUT uint8_t
 #define TYPE_P5DIR uint8_t
 #define TYPE_P5SEL uint8_t
 #define TYPE_P5REN uint8_t
-<<<<<<< HEAD
-
-#define TYPE_P6IN  uint8_t
-=======
+
 #define TYPE_P6DIR uint8_t
 #define TYPE_P6IN uint8_t
->>>>>>> 871e0b5e
 #define TYPE_P6OUT uint8_t
 #define TYPE_P6DIR uint8_t
 #define TYPE_P6SEL uint8_t
 #define TYPE_P6REN uint8_t
-<<<<<<< HEAD
-
-=======
->>>>>>> 871e0b5e
+
 #define TYPE_P7DIR uint8_t
 #define TYPE_P7IN uint8_t
 #define TYPE_P7OUT uint8_t
 #define TYPE_P7SEL uint8_t
-<<<<<<< HEAD
-
-=======
->>>>>>> 871e0b5e
+
 #define TYPE_P8DIR uint8_t
 #define TYPE_P8IN uint8_t
 #define TYPE_P8OUT uint8_t
 #define TYPE_P8SEL uint8_t
-<<<<<<< HEAD
-
-=======
->>>>>>> 871e0b5e
+
 #define TYPE_P9DIR uint8_t
 #define TYPE_P9IN uint8_t
 #define TYPE_P9OUT uint8_t
 #define TYPE_P9SEL uint8_t
 
-<<<<<<< HEAD
 #define TYPE_P10DIR uint8_t
 #define TYPE_P10IN uint8_t
 #define TYPE_P10OUT uint8_t
@@ -424,14 +378,7 @@
 #define TYPE_MPY uint16_t
 #define TYPE_MPYS uint16_t
 #define TYPE_OP2 uint16_t
-=======
-/* PAIN differs from 2618 MCU and there's no PBIN */
-#ifdef notdef
-#define TYPE_PAIN uint8_t
-#define TYPE_PBIN uint8_t
-#endif
-
->>>>>>> 871e0b5e
+
 #define TYPE_RESHI uint16_t
 #define TYPE_RESLO uint16_t
 
@@ -470,10 +417,7 @@
 #define TYPE_RET7 uint16_t
 #define TYPE_RET8 uint16_t
 #define TYPE_RET9 uint16_t
-<<<<<<< HEAD
-
-=======
->>>>>>> 871e0b5e
+
 #define TYPE_RTCCTL uint8_t
 #define TYPE_RTCDAY uint8_t
 #define TYPE_RTCDOW uint8_t
@@ -488,10 +432,7 @@
 #define TYPE_RTCTL uint8_t
 #define TYPE_RTCYEARH uint8_t
 #define TYPE_RTCYEARL uint8_t
-<<<<<<< HEAD
-
-=======
->>>>>>> 871e0b5e
+
 #define TYPE_RXBUF uint8_t
 #define TYPE_RXBUF0 uint8_t
 #define TYPE_RXBUF_0 uint8_t
@@ -650,10 +591,7 @@
 #define TYPE_UBR11 uint8_t
 #define TYPE_UBR1_0 uint8_t
 #define TYPE_UBR1_1 uint8_t
-<<<<<<< HEAD
-
-=======
->>>>>>> 871e0b5e
+
 #define TYPE_UC0IE uint8_t
 #define TYPE_UC0IFG uint8_t
 #define TYPE_UC1IE uint8_t
@@ -717,10 +655,7 @@
 #define TYPE_URCTL_0 uint8_t
 #define TYPE_URCTL_1 uint8_t
 
-<<<<<<< HEAD
 #define TYPE_USICCTL uint16_t
-=======
->>>>>>> 871e0b5e
 #define TYPE_USICKCTL uint8_t
 #define TYPE_USICNT uint8_t
 #define TYPE_USICTL0 uint8_t
@@ -737,8 +672,4 @@
 #define TYPE_UTCTL_1 uint8_t
 #define TYPE_WDTCTL uint16_t
 
-<<<<<<< HEAD
-#endif	//_H_msp430regtypes_h
-=======
-#endif  //_H_msp430regtypes_h
->>>>>>> 871e0b5e
+#endif  //_H_msp430regtypes_h