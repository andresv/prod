--- conflicted
+++ resolved
@@ -197,7 +197,6 @@
 
 
 #ifdef __MSP430_TI_HEADERS__
-<<<<<<< HEAD
   // "The bitfield structures that overlay peripheral registers are not part of
   // mspgcc in the future; the recommended way of accessing those fields is to
   // use the masks defined in the TI headers."
@@ -213,27 +212,16 @@
   // The big problem with bit fields is endianess and portability (related) but neither
   // of those issues should be a problem here.
   //
+  // It has been verified that the definitions of the ADC12
+  // flags has not changed over the different MSP430 chip variants that have an
+  // ADC12, i.e. using common structs is safe (verified for the header files
+  // installed via package msp430mcu-tinyos version 20110613-20110821).
+  // (http://mail.millennium.berkeley.edu/pipermail/tinyos-2.0wg/2011-August/003861.html)
+  //
   // So it is left as an exercise for the student to reimplement the driver if someone
   // feels it is worth the time to do so.
   //
   // Be sure to check the generated code with a current compiler (which are in flux).
-=======
-//#if __GNUC__ >= 4
-  
-// "The bitfield structures that overlay peripheral registers are not part of
-// mspgcc in the future; the recommended way of accessing those fields is to
-// use the masks defined in the TI headers."
-// (http://www.millennium.berkeley.edu/pipermail/tinyos-devel/2011-March/004804.html)
-//
-// Until the ADC driver is updated our temporary workaround is to re-define the
-// bitfield structures and continue using them when accessing peripheral
-// registers via the DEFINE_UNION_CAST (the same is done in the MSP430 Timer
-// and USART drivers). It has been verified that the definitions of the ADC12
-// flags has not changed over the different MSP430 chip variants that have an
-// ADC12, i.e. using common structs is safe (verified for the header files
-// installed via package msp430mcu-tinyos version 20110613-20110821).
-// (http://mail.millennium.berkeley.edu/pipermail/tinyos-2.0wg/2011-August/003861.html)
->>>>>>> 871e0b5e
 
 typedef struct {
   volatile unsigned
