--- conflicted
+++ resolved
@@ -158,12 +158,8 @@
   {
   }
 
-<<<<<<< HEAD
-  async command bool ClientResource.isOwner[uint8_t client]() {
-=======
   async command bool ClientResource.isOwner[uint8_t client]()
   {
->>>>>>> ab748144
     return call AdcResource.isOwner[client]();
   }
 
