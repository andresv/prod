/**
 * Copyright (c) 2005-2006 Arch Rock Corporation
 * All rights reserved.
 *
 * Redistribution and use in source and binary forms, with or without
 * modification, are permitted provided that the following conditions
 * are met:
 * - Redistributions of source code must retain the above copyright
 *   notice, this list of conditions and the following disclaimer.
 * - Redistributions in binary form must reproduce the above copyright
 *   notice, this list of conditions and the following disclaimer in the
 *   documentation and/or other materials provided with the
 *   distribution.
 * - Neither the name of the Arch Rock Corporation nor the names of
 *   its contributors may be used to endorse or promote products derived
 *   from this software without specific prior written permission.
 *
 * THIS SOFTWARE IS PROVIDED BY THE COPYRIGHT HOLDERS AND CONTRIBUTORS
 * ``AS IS'' AND ANY EXPRESS OR IMPLIED WARRANTIES, INCLUDING, BUT NOT
 * LIMITED TO, THE IMPLIED WARRANTIES OF MERCHANTABILITY AND FITNESS
 * FOR A PARTICULAR PURPOSE ARE DISCLAIMED.  IN NO EVENT SHALL THE
 * ARCH ROCK OR ITS CONTRIBUTORS BE LIABLE FOR ANY DIRECT, INDIRECT,
 * INCIDENTAL, SPECIAL, EXEMPLARY, OR CONSEQUENTIAL DAMAGES
 * (INCLUDING, BUT NOT LIMITED TO, PROCUREMENT OF SUBSTITUTE GOODS OR
 * SERVICES; LOSS OF USE, DATA, OR PROFITS; OR BUSINESS INTERRUPTION)
 * HOWEVER CAUSED AND ON ANY THEORY OF LIABILITY, WHETHER IN CONTRACT,
 * STRICT LIABILITY, OR TORT (INCLUDING NEGLIGENCE OR OTHERWISE)
 * ARISING IN ANY WAY OUT OF THE USE OF THIS SOFTWARE, EVEN IF ADVISED
 * OF THE POSSIBILITY OF SUCH DAMAGE
 */

/**
 * @author Jonathan Hui <jhui@archrock.com>
 * @author Vlado Handziski <handzisk@tkn.tu-berlin.de>
 * @author Eric B. Decker <cire831@gmail.com>
 * @version $Revision: 1.7 $ $Date: 2008-06-04 05:31:15 $
 */

#include<Timer.h>

generic module Msp430UartP() {

  provides interface Resource[ uint8_t id ];
  provides interface ResourceConfigure[ uint8_t id ];
  provides interface UartStream[ uint8_t id ];
  provides interface UartByte[ uint8_t id ];
  
  uses interface Resource as UsartResource[ uint8_t id ];
  uses interface Msp430UartConfigure[ uint8_t id ];
  uses interface HplMsp430Usart as Usart;
  uses interface HplMsp430UsartInterrupts as UsartInterrupts[ uint8_t id ];
  uses interface Counter<T32khz,uint16_t>;
  uses interface Leds;

}

implementation {
  
  norace uint16_t m_tx_len, m_rx_len;
  norace uint8_t * COUNT_NOK(m_tx_len) m_tx_buf, * COUNT_NOK(m_rx_len) m_rx_buf;
  norace uint16_t m_tx_pos, m_rx_pos;
  norace uint8_t m_byte_time;
  norace uint8_t current_owner;
  
  async command error_t Resource.immediateRequest[ uint8_t id ]() {
    return call UsartResource.immediateRequest[ id ]();
  }

  async command error_t Resource.request[ uint8_t id ]() {
    return call UsartResource.request[ id ]();
  }

  async command bool Resource.isOwner[ uint8_t id ]() {
    return call UsartResource.isOwner[ id ]();
  }

  async command error_t Resource.release[ uint8_t id ]() {
    if (call UsartResource.isOwner[id]() == FALSE)
      return FAIL;
    if ( m_rx_buf || m_tx_buf )
      return EBUSY;
    return call UsartResource.release[ id ]();
  }

  async command void ResourceConfigure.configure[ uint8_t id ]() {
    msp430_uart_union_config_t* config = call Msp430UartConfigure.getConfig[id]();
    m_byte_time = config->uartConfig.ubr / 2;
    call Usart.setModeUart(config);
    call Usart.enableIntr();
  }

  async command void ResourceConfigure.unconfigure[ uint8_t id ]() {
    call Usart.resetUsart(TRUE);
    call Usart.disableIntr();
    call Usart.disableUart();

    /* leave the usart in reset */
    //call Usart.resetUsart(FALSE); // this shouldn't be called.
  }

  event void UsartResource.granted[ uint8_t id ]() {
    signal Resource.granted[ id ]();
  }
  
  async command error_t UartStream.enableReceiveInterrupt[ uint8_t id ]() {
    if (call UsartResource.isOwner[id]() == FALSE)
      return FAIL;
    call Usart.enableRxIntr();
    return SUCCESS;
  }
  
  async command error_t UartStream.disableReceiveInterrupt[ uint8_t id ]() {
    if (call UsartResource.isOwner[id]() == FALSE)
      return FAIL;
    call Usart.disableRxIntr();
    return SUCCESS;
  }

  async command error_t UartStream.receive[ uint8_t id ]( uint8_t* buf, uint16_t len ) {
    if (call UsartResource.isOwner[id]() == FALSE)
      return FAIL;
    if ( len == 0 )
      return FAIL;
    atomic {
      if ( m_rx_buf )
	return EBUSY;
      m_rx_buf = buf;
      m_rx_len = len;
      m_rx_pos = 0;
    }
    return SUCCESS;
  }
  
  async event void UsartInterrupts.rxDone[uint8_t id]( uint8_t data ) {
    if ( m_rx_buf ) {
      m_rx_buf[ m_rx_pos++ ] = data;
      if ( m_rx_pos >= m_rx_len ) {
	uint8_t* buf = m_rx_buf;
	m_rx_buf = NULL;
	signal UartStream.receiveDone[id]( buf, m_rx_len, SUCCESS );
      }
    } else {
      signal UartStream.receivedByte[id]( data );
    }
  }
  
  async command error_t UartStream.send[ uint8_t id ]( uint8_t* buf, uint16_t len ) {
    if (call UsartResource.isOwner[id]() == FALSE)
      return FAIL;
    if ( len == 0 )
      return FAIL;
    else if ( m_tx_buf )
      return EBUSY;
    m_tx_buf = buf;
    m_tx_len = len;
    m_tx_pos = 0;
    current_owner = id;
    call Usart.tx( buf[ m_tx_pos++ ] );
    return SUCCESS;
  }
  
  async event void UsartInterrupts.txDone[uint8_t id]() {
    if(current_owner != id) {
      uint8_t* buf = m_tx_buf;
      m_tx_buf = NULL;
      signal UartStream.sendDone[id]( buf, m_tx_len, FAIL );
    }
    else if ( m_tx_pos < m_tx_len ) {
      call Usart.tx( m_tx_buf[ m_tx_pos++ ] );
    }
    else {
      uint8_t* buf = m_tx_buf;
      m_tx_buf = NULL;
      signal UartStream.sendDone[id]( buf, m_tx_len, SUCCESS );
    }
  }
  
  async command error_t UartByte.send[ uint8_t id ]( uint8_t data ) {
    if (call UsartResource.isOwner[id]() == FALSE)
      return FAIL;
    call Usart.clrTxIntr();
    call Usart.disableTxIntr ();
    call Usart.tx( data );
    while( !call Usart.isTxIntrPending() );
    call Usart.clrTxIntr();
    call Usart.enableTxIntr();
    return SUCCESS;
  }
  
  async command error_t UartByte.receive[ uint8_t id ]( uint8_t* byte, uint8_t timeout ) {
    
    uint16_t timeout_micro = m_byte_time * timeout + 1;
    uint16_t start;
    
    if (call UsartResource.isOwner[id]() == FALSE)
      return FAIL;
    start = call Counter.get();
    while( !call Usart.isRxIntrPending() ) {
      if ( ( call Counter.get() - start ) >= timeout_micro )
				return FAIL;
    }
    *byte = call Usart.rx();
    
    return SUCCESS;

  }
  
  async event void Counter.overflow() {}
  
<<<<<<< HEAD
  default async command bool    UsartResource.isOwner[ uint8_t id ]() { return FALSE; }
=======
  default async command bool UsartResource.isOwner[ uint8_t id ]() { return FALSE; }
>>>>>>> ab748144
  default async command error_t UsartResource.request[ uint8_t id ]() { return FAIL; }
  default async command error_t UsartResource.immediateRequest[ uint8_t id ]() { return FAIL; }
  default async command error_t UsartResource.release[ uint8_t id ]() { return FAIL; }
  default async command msp430_uart_union_config_t* Msp430UartConfigure.getConfig[uint8_t id]() {
    return &msp430_uart_default_config;
  }

  default event void Resource.granted[ uint8_t id ]() {}

  default async event void UartStream.sendDone[ uint8_t id ](uint8_t* buf, uint16_t len, error_t error) {}
  default async event void UartStream.receivedByte[ uint8_t id ](uint8_t byte) {}
  default async event void UartStream.receiveDone[ uint8_t id ]( uint8_t* buf, uint16_t len, error_t error ) {}
}<|MERGE_RESOLUTION|>--- conflicted
+++ resolved
@@ -207,11 +207,7 @@
   
   async event void Counter.overflow() {}
   
-<<<<<<< HEAD
-  default async command bool    UsartResource.isOwner[ uint8_t id ]() { return FALSE; }
-=======
   default async command bool UsartResource.isOwner[ uint8_t id ]() { return FALSE; }
->>>>>>> ab748144
   default async command error_t UsartResource.request[ uint8_t id ]() { return FAIL; }
   default async command error_t UsartResource.immediateRequest[ uint8_t id ]() { return FAIL; }
   default async command error_t UsartResource.release[ uint8_t id ]() { return FAIL; }
