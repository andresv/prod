/*
 * Copyright (c) 2012 Zolertia Labs
 * Copyright (c) 2012 Instituto Tecnológico de Galicia (ITG)
 * Copyright (c) 2010-2011 Eric B. Decker
 * Copyright (c) 2009-2010 DEXMA SENSORS SL
 * Copyright (c) 2005-2006 Arch Rock Corporation
 * All rights reserved.
 *
 * Redistribution and use in source and binary forms, with or without
 * modification, are permitted provided that the following conditions
 * are met:
 *
 * - Redistributions of source code must retain the above copyright
 *   notice, this list of conditions and the following disclaimer.
 *
 * - Redistributions in binary form must reproduce the above copyright
 *   notice, this list of conditions and the following disclaimer in the
 *   documentation and/or other materials provided with the
 *   distribution.
 *
 * - Neither the name of the copyright holders nor the names of
 *   its contributors may be used to endorse or promote products derived
 *   from this software without specific prior written permission.
 *
 * THIS SOFTWARE IS PROVIDED BY THE COPYRIGHT HOLDERS AND CONTRIBUTORS
 * "AS IS" AND ANY EXPRESS OR IMPLIED WARRANTIES, INCLUDING, BUT NOT
 * LIMITED TO, THE IMPLIED WARRANTIES OF MERCHANTABILITY AND FITNESS
 * FOR A PARTICULAR PURPOSE ARE DISCLAIMED.  IN NO EVENT SHALL
 * THE COPYRIGHT HOLDER OR CONTRIBUTORS BE LIABLE FOR ANY DIRECT,
 * INDIRECT, INCIDENTAL, SPECIAL, EXEMPLARY, OR CONSEQUENTIAL DAMAGES
 * (INCLUDING, BUT NOT LIMITED TO, PROCUREMENT OF SUBSTITUTE GOODS OR
 * SERVICES; LOSS OF USE, DATA, OR PROFITS; OR BUSINESS INTERRUPTION)
 * HOWEVER CAUSED AND ON ANY THEORY OF LIABILITY, WHETHER IN CONTRACT,
 * STRICT LIABILITY, OR TORT (INCLUDING NEGLIGENCE OR OTHERWISE)
 * ARISING IN ANY WAY OUT OF THE USE OF THIS SOFTWARE, EVEN IF ADVISED
 * OF THE POSSIBILITY OF SUCH DAMAGE.
 */

/**
 * @author Jonathan Hui <jhui@archrock.com>
 * @author Xavier Orduña <xorduna@dexmatech.com>
 * @author Jordi Soucheiron <jsoucheiron@dexmatech.com>
 * @author Eric B. Decker <cire831@gmail.com>
 * @author Antonio Lignan <alinan@zolertia.com>
 * @author Carlos Giraldo <cgiraldo@itg.es>
 */

#include <I2C.h>

generic module Msp430I2CP() {
  provides {
    interface Resource[ uint8_t id ];
    interface ResourceConfigure[ uint8_t id ];
    interface I2CPacket<TI2CBasicAddr> as I2CBasicAddr;
  }
  uses {
    interface Resource as UsciResource[ uint8_t id ];
    interface Msp430I2CConfigure[ uint8_t id ];
    interface HplMsp430UsciB as UsciB;
    interface HplMsp430UsciInterrupts as Interrupts;
  }
}

implementation {
  enum {
    /* Due to different versions of msp430-gcc toolchain this value has 
     * been incremented (200 in v.3.2.3, 800 in v.4.5.3), it is currently
     * functional but this has to be addressed  */

    TIMEOUT = 1200,
  };

  norace uint8_t* m_buf;
  norace uint8_t m_len;
  norace uint8_t m_pos;
  norace i2c_flags_t m_flags;

  void nextRead();
  void nextWrite();
  void signalDone( error_t error );

  async command error_t Resource.immediateRequest[ uint8_t id ]() {
    return call UsciResource.immediateRequest[ id ]();
  }

  async command error_t Resource.request[ uint8_t id ]() {
    return call UsciResource.request[ id ]();
  }

  async command bool Resource.isOwner[ uint8_t id ]() {
    return call UsciResource.isOwner[ id ]();
  }

  async command error_t Resource.release[ uint8_t id ]() {
    return call UsciResource.release[ id ]();
  }

  async command void ResourceConfigure.configure[ uint8_t id ]() {
    call UsciB.setModeI2C(call Msp430I2CConfigure.getConfig[id]());
  }

  async command void ResourceConfigure.unconfigure[ uint8_t id ]() {
    call UsciB.resetUsci_n();
    call UsciB.disableI2C();
  }

  event void UsciResource.granted[ uint8_t id ]() {
    signal Resource.granted[ id ]();
  }

  default async command error_t UsciResource.request[ uint8_t id ]()          { return FAIL; }
  default async command error_t UsciResource.immediateRequest[ uint8_t id ]() { return FAIL; }
  default async command error_t UsciResource.release[ uint8_t id ]()          { return FAIL; }
  default event void Resource.granted[ uint8_t id ]() {}
  default async command const msp430_i2c_union_config_t* Msp430I2CConfigure.getConfig[uint8_t id]() {
    return &msp430_i2c_default_config;
  }

  async command error_t I2CBasicAddr.read( i2c_flags_t flags,
					   uint16_t addr, uint8_t len, 
					   uint8_t* buf ) {
    uint16_t i = 0;
    m_buf = buf;
    m_len = len;
    m_flags = flags;
    m_pos = 0;

    call UsciB.setReceiveMode();
    call UsciB.setSlaveAddress(addr);
    call UsciB.enableRxIntr();

    if ( flags & I2C_START ) {
     while(call UsciB.getStopBit()){
       if(i>=TIMEOUT) { 
         return EBUSY;
       }
       i++;
     }
     call UsciB.setTXStart();

     if (m_len == 1){
       if ( m_flags & I2C_STOP ) {
         while (call UsciB.getStartBit()){
           if(i>=TIMEOUT) { 
             return EBUSY;
           }
           i++;
         }
         call UsciB.setTXStop();
       }
     }
    } else {
      nextRead();
    }
    return SUCCESS;
  }

  async command error_t I2CBasicAddr.write( i2c_flags_t flags,
					    uint16_t addr, uint8_t len,
					    uint8_t* buf ) {
    uint16_t i = 0;
    m_buf = buf;
    m_len = len;
    m_flags = flags;
    m_pos = 0;
    while((call UsciB.getUstat()) & UCBBUSY) {
      if(i>=TIMEOUT) {
        return FAIL;
      }
      i++;
    }

    call UsciB.setTransmitMode();
    call UsciB.setSlaveAddress(addr);
    call UsciB.enableTxIntr(); 

    if ( flags & I2C_START ) {
      while(call UsciB.getStopBit()){
        if(i>=TIMEOUT) {
          return EBUSY;
        }
        i++;
      }
      i=0;

      while((call UsciB.getUstat()) & UCBBUSY) {
        if(i>=TIMEOUT) {
          return FAIL;
        }
        i++;
      }
      call UsciB.setTXStart();
    } else {
      nextWrite();
    }
    return SUCCESS;
  }

  void nextRead() {
    uint16_t i=0;

<<<<<<< HEAD
#ifdef notdef
    /* this needs to be fixed.  software delay not so great */
    for(i = 0xffff; i != 0;i--);	//software delay (aprox 25msec on z1)
#endif
    if ( m_pos == m_len ) {
=======
    #ifdef USCI_X2XXX_DELAY
     for(i=0xffff;i!=0;i--) asm("nop"); //software delay (aprox 25msec on z1)
    #endif

    m_buf[m_pos ++ ] = call UsciB.rx();
    if (m_pos == m_len-1){
>>>>>>> 0b8f628d
      if ( m_flags & I2C_STOP ) {
        call UsciB.setTXStop();
      }
    }
    if ( m_pos == m_len ) {
      if ( m_flags & I2C_STOP ) {
        while(!call UsciB.getStopBit()){
          if(i>=TIMEOUT) { 
            signalDone( EBUSY );
            return;
          }
          i++;
        }
        signalDone( SUCCESS );
      } else {
        signalDone( SUCCESS );
      }
    }
  }

  void nextWrite() {
    uint16_t i = 0;

<<<<<<< HEAD
#ifdef notdef
    /* this needs to get fixed. */
    for (i = 0xffff; i != 0; i--);	//software delay (aprox 25msec on z1)
#endif
=======
    #ifdef USCI_X2XXX_DELAY
      for(i=0xffff;i!=0;i--) asm("nop"); //software delay (aprox 25msec on z1)
    #endif

>>>>>>> 0b8f628d
    if ( ( m_pos == m_len) && ( m_flags & I2C_STOP ) ) {
      call UsciB.setTXStop();
      while(call UsciB.getStopBit()){
        if(i>=TIMEOUT) {
          signalDone( EBUSY );
          return;
        }
        i++;
      }
      signalDone( SUCCESS );
    } else { 
      if((call UsciB.getUstat()) == ( UCBBUSY | UCNACKIFG | UCSCLLOW)) {
        signal I2CBasicAddr.writeDone( FAIL, call UsciB.getSlaveAddress(), m_len, m_buf );
        return;
      }
      call UsciB.tx( m_buf[ m_pos++ ] );
    }
  }

  async event void Interrupts.txDone(){
    call UsciB.clrTxIntr();
    if (call UsciB.getTransmitReceiveMode())
      nextWrite();
    else
      nextRead();
  }

  async event void Interrupts.rxDone(uint8_t data){
    call UsciB.clrRxIntr();
    if (call UsciB.getTransmitReceiveMode())
      nextWrite();
    else
      nextRead();
  }

  void signalDone(error_t error) {
    call UsciB.clrIntr();
    call UsciB.disableIntr();
    if (call UsciB.getTransmitReceiveMode())
      signal I2CBasicAddr.writeDone(error, call UsciB.getSlaveAddress(), m_len, m_buf);
    else
      signal I2CBasicAddr.readDone(error, call UsciB.getSlaveAddress(), m_len, m_buf);
  }

  default async command bool UsciResource.isOwner[uint8_t id]() { return FALSE; }
}<|MERGE_RESOLUTION|>--- conflicted
+++ resolved
@@ -199,20 +199,13 @@
   void nextRead() {
     uint16_t i=0;
 
-<<<<<<< HEAD
-#ifdef notdef
-    /* this needs to be fixed.  software delay not so great */
-    for(i = 0xffff; i != 0;i--);	//software delay (aprox 25msec on z1)
-#endif
-    if ( m_pos == m_len ) {
-=======
     #ifdef USCI_X2XXX_DELAY
-     for(i=0xffff;i!=0;i--) asm("nop"); //software delay (aprox 25msec on z1)
+     /* this needs to be fixed.  software delay not so great */
+     for(i = 0xffff; i != 0; i--) asm("nop"); //software delay (aprox 25msec on z1)
     #endif
 
     m_buf[m_pos ++ ] = call UsciB.rx();
     if (m_pos == m_len-1){
->>>>>>> 0b8f628d
       if ( m_flags & I2C_STOP ) {
         call UsciB.setTXStop();
       }
@@ -236,17 +229,11 @@
   void nextWrite() {
     uint16_t i = 0;
 
-<<<<<<< HEAD
-#ifdef notdef
+    #ifdef USCI_X2XXX_DELAY
     /* this needs to get fixed. */
-    for (i = 0xffff; i != 0; i--);	//software delay (aprox 25msec on z1)
-#endif
-=======
-    #ifdef USCI_X2XXX_DELAY
-      for(i=0xffff;i!=0;i--) asm("nop"); //software delay (aprox 25msec on z1)
+    for(i = 0xffff; i != 0; i--) asm("nop"); //software delay (aprox 25msec on z1)
     #endif
 
->>>>>>> 0b8f628d
     if ( ( m_pos == m_len) && ( m_flags & I2C_STOP ) ) {
       call UsciB.setTXStop();
       while(call UsciB.getStopBit()){
