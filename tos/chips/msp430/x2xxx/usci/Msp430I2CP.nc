--- conflicted
+++ resolved
@@ -104,14 +104,8 @@
   default async command error_t UsciResource.immediateRequest[ uint8_t id ]() { return FAIL; }
   default async command error_t UsciResource.release[ uint8_t id ]()          { return FAIL; }
   default event void Resource.granted[ uint8_t id ]() {}
-<<<<<<< HEAD
   default async command const msp430_i2c_union_config_t* Msp430I2CConfigure.getConfig[uint8_t id]() {
     return &msp430_i2c_default_config;
-=======
-
-  default async command msp430_i2c_union_config_t* Msp430I2CConfigure.getConfig[uint8_t id]() {
-    return (msp430_i2c_union_config_t *) &msp430_i2c_default_config;
->>>>>>> 1cbe0455
   }
 
   async command error_t I2CBasicAddr.read( i2c_flags_t flags,
@@ -128,16 +122,6 @@
     call UsciB.enableRxIntr();
 
     if ( flags & I2C_START ) {
-<<<<<<< HEAD
-      while(call UsciB.getStopBit()) {
-	if (i >= TIMEOUT)
-	  return EBUSY;
-	i++;
-      }
-      call UsciB.setTXStart();
-    } else
-      nextRead();
-=======
       while(call UsciB.getStopBit()){
         if(i>=TIMEOUT) { 
           return EBUSY;
@@ -148,7 +132,6 @@
     } else {
       nextRead();
     }
->>>>>>> 1cbe0455
     return SUCCESS;
   }
 
@@ -161,9 +144,9 @@
     m_flags = flags;
     m_pos = 0;
     while((call UsciB.getUstat()) & UCBBUSY) {
-<<<<<<< HEAD
-      if (i >= TIMEOUT)
-	return FAIL;
+      if(i>=TIMEOUT) {
+        return FAIL;
+      }
       i++;
     }
 
@@ -171,32 +154,6 @@
     call UsciB.setSlaveAddress(addr);
     call UsciB.enableTxIntr(); 
 
-    if (flags & I2C_START) {
-      while (call UsciB.getStopBit()) {
-	if (i >= TIMEOUT)
-	  return EBUSY;
-	i++;
-      }
-      i=0;
-      while((call UsciB.getUstat()) & UCBBUSY) {
-	if (i >= TIMEOUT)
-	  return FAIL;
-	i++;
-      }
-      call UsciB.setTXStart();
-    } else
-      nextWrite();
-=======
-      if(i>=TIMEOUT) {
-        return FAIL;
-      }
-      i++;
-    }
-    
-    call UsciB.setTransmitMode();
-    call UsciB.setSlaveAddress(addr);
-    call UsciB.enableTxIntr(); 
-    
     if ( flags & I2C_START ) {
       while(call UsciB.getStopBit()){
         if(i>=TIMEOUT) {
@@ -215,33 +172,16 @@
     } else {
       nextWrite();
     }
->>>>>>> 1cbe0455
     return SUCCESS;
   }
 
   void nextRead() {
     uint16_t i=0;
-<<<<<<< HEAD
-
+
+#ifdef notdef
     /* this needs to be fixed.  software delay not so great */
     for(i = 0xffff; i != 0;i--);	//software delay (aprox 25msec on z1)
-    if ( m_pos == m_len ) {
-      if ( m_flags & I2C_STOP ) {
-	call UsciB.setTXStop();
-	while (!call UsciB.getStopBit()) {
-	  if (i >= TIMEOUT) { 		/* eh.  this looks broken */
-	    signalDone(EBUSY);
-	    return;
-	  }
-	  i++;
-	}
-	signalDone(SUCCESS);
-      } else
-	signalDone(SUCCESS);
-    } else {
-      m_buf[m_pos++] = call UsciB.rx();
-=======
-    // for(i=0xffff;i!=0;i--);	//software delay (aprox 25msec on z1)
+#endif
     if ( m_pos == m_len ) {
       if ( m_flags & I2C_STOP ) {
         call UsciB.setTXStop();
@@ -258,34 +198,16 @@
       }
     } else {
       m_buf[ m_pos++ ] = call UsciB.rx();
->>>>>>> 1cbe0455
     }
   }
 
   void nextWrite() {
     uint16_t i = 0;
-<<<<<<< HEAD
-
+
+#ifdef notdef
     /* this needs to get fixed. */
     for (i = 0xffff; i != 0; i--);	//software delay (aprox 25msec on z1)
-    if ((m_pos == m_len) && (m_flags & I2C_STOP)) {
-      call UsciB.setTXStop();
-      while (call UsciB.getStopBit()) {
-	if(i >= TIMEOUT) {
-	  signalDone(EBUSY);
-	  return;
-	}
-	i++;
-      }
-      signalDone(SUCCESS);
-    } else { 
-      if ((call UsciB.getUstat()) == (UCBBUSY | UCNACKIFG | UCSCLLOW)) {
-	signal I2CBasicAddr.writeDone(FAIL, call UsciB.getSlaveAddress(), m_len, m_buf );
-	return;
-      }
-      call UsciB.tx(m_buf[m_pos++]);
-=======
-    // for(i=0xffff;i!=0;i--);	//software delay (aprox 25msec on z1)
+#endif
     if ( ( m_pos == m_len) && ( m_flags & I2C_STOP ) ) {
       call UsciB.setTXStop();
       while(call UsciB.getStopBit()){
@@ -302,11 +224,10 @@
         return;
       }
       call UsciB.tx( m_buf[ m_pos++ ] );
->>>>>>> 1cbe0455
-    }
-  }
-
-  async event void Interrupts.txDone() {
+    }
+  }
+
+  async event void Interrupts.txDone(){
     call UsciB.clrTxIntr();
     if (call UsciB.getTransmitReceiveMode())
       nextWrite();
@@ -314,7 +235,7 @@
       nextRead();
   }
 
-  async event void Interrupts.rxDone(uint8_t data) {
+  async event void Interrupts.rxDone(uint8_t data){
     call UsciB.clrRxIntr();
     if (call UsciB.getTransmitReceiveMode())
       nextWrite();
