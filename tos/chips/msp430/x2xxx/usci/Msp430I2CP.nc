--- conflicted
+++ resolved
@@ -63,13 +63,10 @@
 
 implementation {
   enum {
-<<<<<<< HEAD
-=======
     /* Due to different versions of msp430-gcc toolchain this value has 
      * been incremented (200 in v.3.2.3, 800 in v.4.5.3), it is currently
      * functional but this has to be addressed  */
 
->>>>>>> 728783a5
     TIMEOUT = 1200,
   };
 
@@ -202,17 +199,10 @@
   void nextRead() {
     uint16_t i=0;
 
-<<<<<<< HEAD
-#ifdef notdef
-    /* this needs to be fixed.  software delay not so great */
-    for(i = 0xffff; i != 0;i--);	//software delay (aprox 25msec on z1)
-#endif
-=======
     #ifdef USCI_X2XXX_DELAY
      /* this needs to be fixed.  software delay not so great */
      for(i = 0xffff; i != 0; i--) asm("nop"); //software delay (aprox 25msec on z1)
     #endif
->>>>>>> 728783a5
 
     m_buf[m_pos ++ ] = call UsciB.rx();
     if (m_pos == m_len-1){
