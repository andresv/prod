/*
 * Copyright (c) 2010-2011, Eric B. Decker
 * Copyright (c) 2009 DEXMA SENSORS SL
 * Copyright (c) 2004-2005, Technische Universitaet Berlin
 * All rights reserved.
 *
 * Redistribution and use in source and binary forms, with or without
 * modification, are permitted provided that the following conditions
 * are met:
 *
 * - Redistributions of source code must retain the above copyright
 *   notice, this list of conditions and the following disclaimer.
 *
 * - Redistributions in binary form must reproduce the above copyright
 *   notice, this list of conditions and the following disclaimer in the
 *   documentation and/or other materials provided with the
 *   distribution.
 *
 * - Neither the name of the copyright holders nor the names of
 *   its contributors may be used to endorse or promote products derived
 *   from this software without specific prior written permission.
 *
 * THIS SOFTWARE IS PROVIDED BY THE COPYRIGHT HOLDERS AND CONTRIBUTORS
 * "AS IS" AND ANY EXPRESS OR IMPLIED WARRANTIES, INCLUDING, BUT NOT
 * LIMITED TO, THE IMPLIED WARRANTIES OF MERCHANTABILITY AND FITNESS
 * FOR A PARTICULAR PURPOSE ARE DISCLAIMED.  IN NO EVENT SHALL
 * THE COPYRIGHT HOLDER OR CONTRIBUTORS BE LIABLE FOR ANY DIRECT,
 * INDIRECT, INCIDENTAL, SPECIAL, EXEMPLARY, OR CONSEQUENTIAL DAMAGES
 * (INCLUDING, BUT NOT LIMITED TO, PROCUREMENT OF SUBSTITUTE GOODS OR
 * SERVICES; LOSS OF USE, DATA, OR PROFITS; OR BUSINESS INTERRUPTION)
 * HOWEVER CAUSED AND ON ANY THEORY OF LIABILITY, WHETHER IN CONTRACT,
 * STRICT LIABILITY, OR TORT (INCLUDING NEGLIGENCE OR OTHERWISE)
 * ARISING IN ANY WAY OUT OF THE USE OF THIS SOFTWARE, EVEN IF ADVISED
 * OF THE POSSIBILITY OF SUCH DAMAGE.
 */

/*
 * Byte-level interface to control Usci based modules (MSP430X), msp430f2618 etc.
 * USCI_B supports SPI and i2c modes.  Stateless interface modeled after
 * HplMsp430Usart of the MSP430 family.
 *
 * @author Vlado Handziski (handzisk@tkn.tu-berlin.de)
 * @author Jan Hauer (hauer@tkn.tu-berlin.de)
 * @author Joe Polastre
 * @author Xavier Orduna <xorduna@dexmatech.com>
 * @author Eric B. Decker <cire831@gmail.com>
 *
 * see msp430usci.h for basic definitions.
 * See TI MSP430x2xx Family User's Guide SLAU144E for details.
 */

#include "msp430usci.h"

interface HplMsp430UsciB {
  /* UCxxCTL0 */
  async command void setUctl0(msp430_uctl0_t control);
  async command msp430_uctl0_t getUctl0();

  /* UCxxCTL1 */
  async command void setUctl1(msp430_uctl1_t control);
  async command msp430_uctl1_t getUctl1();

  /* UCxxBR1 UCxxBR0
   *
   * set will install a new BR divisor.  If the device is reset it
   * is left reset.  If running, the device is first reset, the new
   * BR installed, and then taken out of reset.  This causes the new
   * BR to take effect.
   */
  async command void setUbr(uint16_t ubr);
  async command uint16_t getUbr();

  /*
   * access usci status registers.  yes there are control
   * bits in the status register.
   */
  /* UCxxSTAT */
  async command void setUstat(uint8_t ustat);
  async command uint8_t getUstat();

  /*
   * resetUsci() - reset or unreset module port
   * DEPRECATED
   *
   * reset:	TRUE (set UCSWRST)
   *		FALSE (unset UCSWRST), let the port run
   */
  async command void resetUsci(bool reset);

  /*
   * resetUsci_n()
   * unresetUsci_n()
   *
   * reset usci, no parameter.  generates better code
   */
  async command void resetUsci_n();
  async command void unresetUsci_n();

  /*
   * return enum indicating what mode the usci port in in.
   */
  async command msp430_uscimode_t getMode();


  /* Interrupt control */
  async command void disableRxIntr();
  async command void disableTxIntr();
  async command void disableIntr();
  async command void enableRxIntr();
  async command void enableTxIntr();
  async command void enableIntr();

  async command bool isTxIntrPending();
  async command bool isRxIntrPending();
  async command void clrTxIntr();
  async command void clrRxIntr();
  async command void clrIntr();

  /*
   * TI h/w provides a busy bit.  return tx or rx is doing something
   */
  async command bool isBusy();

  /*
   * Transmit a byte of data. When the transmission is completed,
   * <code>txDone</done> is signaled. Only then a new byte may be
   * transmitted, otherwise the previous byte will be overwritten.
   */
  async command void tx(uint8_t data);

  /**
   * Get current value from RX-buffer.
   *
   * return:	byte received.
   */
  async command uint8_t rx();


  /***********************************************************************
   *
   * SPI Mode interface
   *
   ***********************************************************************/

  /*
   * configure or deconfigure gpio pins for SPI mode
   *
   * switches io pins between port and module function.
   */
  async command void enableSpi();
  async command void disableSpi();

  /*
   * Returns TRUE if the Usci is in SPI mode
   */
  async command bool isSpi();

  /*
   * configure usci as spi using config.
   * leaves interrupts disabled.
   */
  async command void setModeSpi(const msp430_spi_union_config_t* config);


  /***********************************************************************
   *
   * I2C Mode interface
   *
   ***********************************************************************/

  /*
   * Returns TRUE if the Usci is in i2c mode
   */
  async command bool isI2C();
  async command void enableI2C();
  async command void disableI2C();

  /*
   * configure usci as i2c using config.
   * leaves interrupts disabled.
   */
  async command void setModeI2C(const msp430_i2c_union_config_t* config);

  /* control which direction the bus is in */
  async command void setTransmitMode();
  async command void setReceiveMode();

  /* get bits of uctl1 in i2c mode */
  async command bool getStopBit();
  async command bool getTransmitReceiveMode();

  /* h/w bits for controlling what to send next when master */
  async command void setTXNACK();
  async command void setTXStop();
  async command void setTXStart();

  /* Address this i2c module responds to */
  async command uint16_t getOwnAddress();
  async command void setOwnAddress( uint16_t addr );

  /* GeneralCall Response control,  set/clear */
  async command void clearGeneralCall();
  async command void setGeneralCall();

<<<<<<< HEAD
  /*
   * when master the SLA (slave address register says who we
   * are talking to.
   */
=======
  /* set master/slave mode, i2c */
  async command void setSlaveMode();
  async command void setMasterMode();

  /* get bits of uctl1 in i2c mode */
  async command bool getStopBit();
  async command bool getStartBit();  
  async command bool getTransmitReceiveMode();

  /* when master the SLA (slave address register says who we
     are talking to.
  */
>>>>>>> 0b8f628d
  async command uint16_t getSlaveAddress();
  async command void     setSlaveAddress(uint16_t addr);

  async command void disableNACKInt();
  async command void enableNACKInt();

  async command void disableStopInt();
  async command void enableStopInt();

  async command void disableStartInt();
  async command void enableStartInt();

  async command void disableArbLostInt();
  async command void enableArbLostInt();

#ifdef notdef
  /*
   * set master/slave mode, i2c
   * DEPRECATED.   Slave or master mode isn't changed on the fly
   * but rather is set via a config block.
   */
  async command void setSlaveMode();
  async command void setMasterMode();
#endif
}<|MERGE_RESOLUTION|>--- conflicted
+++ resolved
@@ -202,12 +202,6 @@
   async command void clearGeneralCall();
   async command void setGeneralCall();
 
-<<<<<<< HEAD
-  /*
-   * when master the SLA (slave address register says who we
-   * are talking to.
-   */
-=======
   /* set master/slave mode, i2c */
   async command void setSlaveMode();
   async command void setMasterMode();
@@ -217,10 +211,10 @@
   async command bool getStartBit();  
   async command bool getTransmitReceiveMode();
 
-  /* when master the SLA (slave address register says who we
-     are talking to.
-  */
->>>>>>> 0b8f628d
+  /*
+   * when master the SLA (slave address register says who we
+   * are talking to.
+   */
   async command uint16_t getSlaveAddress();
   async command void     setSlaveAddress(uint16_t addr);
 
