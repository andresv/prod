--- conflicted
+++ resolved
@@ -429,11 +429,6 @@
   async command void Usci.clearGeneralCall() { UCB1I2COA &= ~UCGCEN; }
   async command void Usci.setGeneralCall()   { UCB1I2COA |=  UCGCEN; }
 
-<<<<<<< HEAD
-  /* get/set Slave Address, I2Csa */
-  async command uint16_t Usci.getSlaveAddress()            { return UCB1I2CSA; }
-  async command void Usci.setSlaveAddress( uint16_t addr ) { UCB1I2CSA = addr; }
-=======
   /* set master/slave mode, i2c */
   async command void Usci.setSlaveMode()  { UCB1CTL0 |=  UCMST; }
   async command void Usci.setMasterMode() { UCB1CTL0 &= ~UCMST; }
@@ -444,9 +439,9 @@
   async command bool Usci.getTransmitReceiveMode() { return (UCB1CTL1 & UCTR); }
 
   /* get/set Slave Address, i2cSA */
+  /* do you really need the atomic? */
   async command uint16_t Usci.getSlaveAddress()            { atomic { return UCB1I2CSA; } }
   async command void Usci.setSlaveAddress( uint16_t addr ) { atomic { UCB1I2CSA = addr; } }
->>>>>>> 0b8f628d
 
   /* enable/disable NACK interrupt */
   async command void Usci.disableNACKInt() { UCB1I2CIE &= ~UCNACKIE; }
