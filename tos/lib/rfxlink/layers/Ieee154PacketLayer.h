--- conflicted
+++ resolved
@@ -35,7 +35,6 @@
 #ifndef __IEEE154PACKETLAYER_H__
 #define __IEEE154PACKETLAYER_H__
 
-<<<<<<< HEAD
 #warn "Ieee154PacketLayer.h is deprecated.  Replaced by Ieee154.h"
 
 #include <Ieee154.h>
@@ -44,53 +43,14 @@
 
 // Contents moved to tos/types/Ieee154.h
 
-typedef nx_struct ieee154_header_t {
-=======
-#include "Ieee154.h"
-
 typedef nx_struct ieee154_simple_header_t
 {
->>>>>>> 34a5cb46
 	nxle_uint16_t fcf;
 	nxle_uint8_t dsn;
 	nxle_uint16_t destpan;
 	nxle_uint16_t dest;
 	nxle_uint16_t src;
-<<<<<<< HEAD
-} ieee154_header_t;
-
-enum ieee154_fcf_enums {
-	IEEE154_FCF_FRAME_TYPE = 0,
-	IEEE154_FCF_SECURITY_ENABLED = 3,
-	IEEE154_FCF_FRAME_PENDING = 4,
-	IEEE154_FCF_ACK_REQ = 5,
-	IEEE154_FCF_INTRAPAN = 6,
-	IEEE154_FCF_DEST_ADDR_MODE = 10,
-	IEEE154_FCF_SRC_ADDR_MODE = 14,
-};
-
-enum ieee154_fcf_type_enums {
-	IEEE154_TYPE_BEACON = 0,
-	IEEE154_TYPE_DATA = 1,
-	IEEE154_TYPE_ACK = 2,
-	IEEE154_TYPE_MAC_CMD = 3,
-	IEEE154_TYPE_MASK = 7,
-};
-
-enum iee154_fcf_addr_mode_enums {
-	IEEE154_ADDR_NONE = 0,
-	IEEE154_ADDR_SHORT = 2,
-	IEEE154_ADDR_EXT = 3,
-	IEEE154_ADDR_MASK = 3,
-};
-
-enum ieee154_fcf_mask_enums {
-	IEEE154_TYPE_MASK = 7,
-	IEEE154_ADDR_MASK = 3,
-};
-=======
 } ieee154_simple_header_t;
->>>>>>> 34a5cb46
 
 #endif		// notdef
 
