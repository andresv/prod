--- conflicted
+++ resolved
@@ -26,11 +26,7 @@
   components RF230ReadLqiC, RF230Ieee154MessageC;
   ReadLqi = RF230ReadLqiC;
   RF230ReadLqiC.SubLqi -> RF230Ieee154MessageC.PacketLinkQuality;
-<<<<<<< HEAD
-
-=======
   RF230ReadLqiC.SubRssi -> RF230Ieee154MessageC.PacketRSSI;
->>>>>>> 769b8ab8
 #else
 #error "No radio support is available for your platform"
 #endif
